--- conflicted
+++ resolved
@@ -409,12 +409,8 @@
 }
 
 template<typename Dtype>
-<<<<<<< HEAD
-void P2PSync<Dtype>::run(const vector<device*>& gpus) {
-=======
-void P2PSync<Dtype>::Prepare(const vector<int>& gpus,
+void P2PSync<Dtype>::Prepare(const vector<device*>& gpus,
             vector<shared_ptr<P2PSync<Dtype> > >* syncs) {
->>>>>>> c1126aad
   // Pair devices for map-reduce synchronization
   vector<DevicePair> pairs;
   DevicePair::compute(gpus, &pairs);
@@ -442,15 +438,9 @@
           }
         }
         if (parent) {
-<<<<<<< HEAD
           param.set_device_id(pairs[i].get_device()->list_id());
-          syncs[i].reset(new P2PSync<Dtype>(solver_, parent, param));
-          parent->children_.push_back((P2PSync<Dtype>*) syncs[i].get());
-=======
-          param.set_device_id(pairs[i].device());
           syncs->at(i).reset(new P2PSync<Dtype>(solver_, parent, param));
           parent->children_.push_back((P2PSync<Dtype>*) syncs->at(i).get());
->>>>>>> c1126aad
         }
       }
     }
@@ -458,7 +448,7 @@
 }
 
 template<typename Dtype>
-void P2PSync<Dtype>::Run(const vector<int>& gpus) {
+void P2PSync<Dtype>::Run(const vector<device*>& gpus) {
   vector<shared_ptr<P2PSync<Dtype> > > syncs(gpus.size());
   Prepare(gpus, &syncs);
 
