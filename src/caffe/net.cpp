--- conflicted
+++ resolved
@@ -466,15 +466,9 @@
   available_blobs->erase(blob_name);
   bool need_backward = blob_need_backward_[blob_id];
   // Check if the backpropagation on bottom_id should be skipped
-<<<<<<< HEAD
-  if (layer_param.propagate_down_size() > 0)
-    propagate_down = layer_param.propagate_down(bottom_id);
-  const bool need_backward = blob_need_backward_[blob_id] && propagate_down;
-=======
   if (layer_param.propagate_down_size() > 0) {
     need_backward = layer_param.propagate_down(bottom_id);
   }
->>>>>>> 843575ec
   bottom_need_backward_[layer_id].push_back(need_backward);
   return blob_id;
 }
