--- conflicted
+++ resolved
@@ -46,14 +46,10 @@
   } else {
     stride_h = stride_w = conv_param->stride_size() ? conv_param->stride(0) : 1;
   }
-<<<<<<< HEAD
-  int_tp kernel_d, pad_d, stride_d;
-=======
-  int dilation_h, dilation_w;
+  int_tp dilation_h, dilation_w;
   dilation_h = dilation_w = conv_param->dilation_size() ?
                             conv_param->dilation(0) : 1;
-  int kernel_d, pad_d, stride_d, dilation_d;
->>>>>>> 08c5dfd5
+  int_tp kernel_d, pad_d, stride_d, dilation_d;
   if (has_depth) {
     kernel_d = kernel_h;
     stride_d = stride_h;
@@ -77,7 +73,6 @@
     for (int_tp g = 0; g < groups; g++) {
       o_head = o_g * g;
       k_head = k_g * g;
-<<<<<<< HEAD
       for (int_tp o = 0; o < o_g; o++) {
         for (int_tp k = 0; k < k_g; k++) {
           for (int_tp z = 0; z < (has_depth ? out->shape(2) : 1); z++) {
@@ -86,22 +81,9 @@
                 for (int_tp r = 0; r < kernel_d; r++) {
                   for (int_tp p = 0; p < kernel_h; p++) {
                     for (int_tp q = 0; q < kernel_w; q++) {
-                      int_tp in_z = z * stride_d - pad_d + r;
-                      int_tp in_y = y * stride_h - pad_h + p;
-                      int_tp in_x = x * stride_w - pad_w + q;
-=======
-      for (int o = 0; o < o_g; o++) {
-        for (int k = 0; k < k_g; k++) {
-          for (int z = 0; z < (has_depth ? out->shape(2) : 1); z++) {
-            for (int y = 0; y < out->shape(2 + has_depth); y++) {
-              for (int x = 0; x < out->shape(3 + has_depth); x++) {
-                for (int r = 0; r < kernel_d; r++) {
-                  for (int p = 0; p < kernel_h; p++) {
-                    for (int q = 0; q < kernel_w; q++) {
-                      int in_z = z * stride_d - pad_d + r * dilation_d;
-                      int in_y = y * stride_h - pad_h + p * dilation_h;
-                      int in_x = x * stride_w - pad_w + q * dilation_w;
->>>>>>> 08c5dfd5
+                      int_tp in_z = z * stride_d - pad_d + r * dilation_d;
+                      int_tp in_y = y * stride_h - pad_h + p * dilation_h;
+                      int_tp in_x = x * stride_w - pad_w + q * dilation_w;
                       if (in_z >= 0 && in_z < (has_depth ? in->shape(2) : 1)
                           && in_y >= 0 && in_y < in->shape(2 + has_depth)
                           && in_x >= 0 && in_x < in->shape(3 + has_depth)) {
@@ -284,14 +266,14 @@
 
 TYPED_TEST(ConvolutionLayerTest, TestDilatedConvolution) {
   typedef typename TypeParam::Dtype Dtype;
-  vector<int> bottom_shape;
+  vector<int_tp> bottom_shape;
   bottom_shape.push_back(2);
   bottom_shape.push_back(3);
   bottom_shape.push_back(8);
   bottom_shape.push_back(7);
   this->blob_bottom_vec_.push_back(this->blob_bottom_2_);
   this->blob_top_vec_.push_back(this->blob_top_2_);
-  for (int i = 0; i < this->blob_bottom_vec_.size(); ++i) {
+  for (int_tp i = 0; i < this->blob_bottom_vec_.size(); ++i) {
     this->blob_bottom_vec_[i]->Reshape(bottom_shape);
   }
   LayerParameter layer_param;
@@ -314,14 +296,14 @@
              this->MakeReferenceTop(this->blob_top_));
   top_data = this->blob_top_->cpu_data();
   ref_top_data = this->ref_blob_top_->cpu_data();
-  for (int i = 0; i < this->blob_top_->count(); ++i) {
+  for (int_tp i = 0; i < this->blob_top_->count(); ++i) {
     EXPECT_NEAR(top_data[i], ref_top_data[i], 1e-4);
   }
   caffe_conv(this->blob_bottom_2_, convolution_param, layer->blobs(),
              this->MakeReferenceTop(this->blob_top_2_));
   top_data = this->blob_top_2_->cpu_data();
   ref_top_data = this->ref_blob_top_->cpu_data();
-  for (int i = 0; i < this->blob_top_->count(); ++i) {
+  for (int_tp i = 0; i < this->blob_top_->count(); ++i) {
     EXPECT_NEAR(top_data[i], ref_top_data[i], 1e-4);
   }
 }
@@ -415,7 +397,7 @@
   typedef typename TypeParam::Dtype Dtype;
   this->blob_bottom_vec_.push_back(this->blob_bottom_2_);
   this->blob_top_vec_.push_back(this->blob_top_2_);
-  vector<int> bottom_shape(5);
+  vector<int_tp> bottom_shape(5);
   bottom_shape[0] = this->blob_bottom_vec_[0]->shape(0);
   bottom_shape[1] = this->blob_bottom_vec_[0]->shape(1);
   bottom_shape[2] = 6;
@@ -423,7 +405,7 @@
   bottom_shape[4] = 8;
   FillerParameter filler_param;
   GaussianFiller<Dtype> filler(filler_param);
-  for (int i = 0; i < this->blob_bottom_vec_.size(); ++i) {
+  for (int_tp i = 0; i < this->blob_bottom_vec_.size(); ++i) {
     this->blob_bottom_vec_[i]->Reshape(bottom_shape);
     filler.Fill(this->blob_bottom_vec_[i]);
   }
@@ -446,14 +428,14 @@
              this->MakeReferenceTop(this->blob_top_));
   top_data = this->blob_top_->cpu_data();
   ref_top_data = this->ref_blob_top_->cpu_data();
-  for (int i = 0; i < this->blob_top_->count(); ++i) {
+  for (int_tp i = 0; i < this->blob_top_->count(); ++i) {
     EXPECT_NEAR(top_data[i], ref_top_data[i], 1e-4);
   }
   caffe_conv(this->blob_bottom_2_, convolution_param, layer->blobs(),
              this->MakeReferenceTop(this->blob_top_2_));
   top_data = this->blob_top_2_->cpu_data();
   ref_top_data = this->ref_blob_top_->cpu_data();
-  for (int i = 0; i < this->blob_top_->count(); ++i) {
+  for (int_tp i = 0; i < this->blob_top_->count(); ++i) {
     EXPECT_NEAR(top_data[i], ref_top_data[i], 1e-4);
   }
 }
@@ -747,12 +729,12 @@
   LayerParameter layer_param;
   ConvolutionParameter* convolution_param =
       layer_param.mutable_convolution_param();
-  vector<int> bottom_shape;
+  vector<int_tp> bottom_shape;
   bottom_shape.push_back(2);
   bottom_shape.push_back(3);
   bottom_shape.push_back(5);
   bottom_shape.push_back(6);
-  for (int i = 0; i < this->blob_bottom_vec_.size(); ++i) {
+  for (int_tp i = 0; i < this->blob_bottom_vec_.size(); ++i) {
     this->blob_bottom_vec_[i]->Reshape(bottom_shape);
   }
   convolution_param->add_kernel_size(3);
