--- conflicted
+++ resolved
@@ -33,13 +33,8 @@
     MakeTempFilename(&filename_);
     std::ofstream outfile(filename_.c_str(), std::ofstream::out);
     LOG(INFO) << "Using temporary file " << filename_;
-<<<<<<< HEAD
-    for (int_tp i = 0; i < 5; ++i) {
-      outfile << EXAMPLES_SOURCE_DIR "images/cat.jpg " << i;
-=======
-    for (int i = 0; i < 5; ++i) {
+    for (int_tp i = 0; i < 5; ++i) {
       outfile << EXAMPLES_SOURCE_DIR "images/cat.jpg " << i << std::endl;
->>>>>>> e79bc8f1
     }
     outfile.close();
     // Create test input file for images of distinct sizes.
